""" Plex Connect will use (or create) a .env file to connect to your Plex server. """
import os
from pathlib import Path

from dotenv import load_dotenv, set_key, find_dotenv
from plexapi.exceptions import Unauthorized, NotFound
from plexapi.library import MusicSection
from plexapi.server import PlexServer
from plexapi.myplex import MyPlexAccount
from rich.console import Console
from rich.panel import Panel
from rich.prompt import Prompt


class GDException(Exception):
    """ Generic exception class"""


def connect_to_plexserver(console: Console) -> PlexServer:
    """
    Connects to a PlexServer and returns the PlexServer object.
    Args:
        console (Console): Console object to connect to.
    Returns: PlexServer
    """
    token = os.getenv("PLEX_TOKEN")
    # if we're using token based auth, then all we need is the base url
    if token:
        console.print("")
        console.print(":information: Found a Plex Token, trying to log in with that\n")
        plex_url = os.getenv("PLEX_URL")
        try:
            plex_server: PlexServer = PlexServer(plex_url, token)
        except Unauthorized as exc:
            raise GDException("Could not log into plex server with values in .env") from exc
    else:
        username = os.getenv("PLEX_USERNAME")
        password = os.getenv("PLEX_PASSWORD")
        servername = os.getenv("PLEX_SERVERNAME")
        try:
            plex_server: PlexServer = MyPlexAccount(
                username,
                password
            ).resource(servername).connect()
        except (AttributeError, Unauthorized) as e:
            raise GDException("Could not log into plex server with values in .env") from e

    return plex_server


def _add_username_to_env_file(env_file_path):
    username = Prompt.ask("What is your username?")
    password = Prompt.ask("What is your password?", password=True)
    servername = Prompt.ask("What is your server?")
    set_key(dotenv_path=env_file_path, key_to_set="PLEX_USERNAME", value_to_set=username)
    set_key(dotenv_path=env_file_path, key_to_set="PLEX_PASSWORD", value_to_set=password)
    set_key(dotenv_path=env_file_path, key_to_set="PLEX_SERVERNAME", value_to_set=servername)

def _add_token_to_env_file(env_file_path):
    token = Prompt.ask("What is your token?")
    url = Prompt.ask("What is your Plex Server URL [i](ex: http://192.168.1.44:32400)[/i]?")
    set_key(dotenv_path=env_file_path, key_to_set="PLEX_TOKEN", value_to_set=token)
    set_key(dotenv_path=env_file_path, key_to_set="PLEX_URL", value_to_set=url)

def _add_music_library_to_env_file(env_file_path):
    music_library = Prompt.ask("What is the name of your Music library?")
    set_key(dotenv_path=env_file_path, key_to_set="MUSIC_LIBRARY_NAME", value_to_set=music_library)

def _get_plex_login_method(console) -> str:
    choices = ["u", "t"]
    # pylint: disable=line-too-long
    panel = Panel(
        "Information about how to log in to your "
        "Plex Server for API access can be found "
        "here: https://python-plexapi.readthedocs.io/en/stable/introduction.html#getting-a-plexserver-instance",
        style="blue"
    )
    # pylint: enable=line-too-long
    console.print(panel)
    answer = Prompt.ask("How would you like to access your server?\n"
                        "[magenta](u):[/magenta] "
                        "Username/Password, or [magenta](t):[/magenta] Token?",
                        choices=choices)
    return answer

def _get_plex_library_section(plex, library_name) -> MusicSection:
    section: MusicSection
    try:
        section = plex.library.section(library_name)
    except NotFound as exc:
        raise GDException(f"Could not find library \"{library_name}\" on your plexserver") from exc
    return section


def load_or_create_dotenv(console):

    """
    Sets up the environment, logs in to the Plex server and returns the library.
    Returns:
        Library: Library object for the music library
    Throws:
        Unauthorized

    """
    found_env = load_dotenv(find_dotenv())
    if found_env:
        console.print("\n:information: Found an existing .env file, "
                      "checking it for valid login info")
    else:
        console.print("\n:information: No .env file found, "
                      "let's create one and save it in the current directory.")
<<<<<<< HEAD
=======
        Path().resolve()
>>>>>>> 27deaac6
        env_file_path = Path(".env")
        env_file_path.touch(mode=0o600, exist_ok=True)
        answer = _get_plex_login_method(console)
        if answer == "u":
            _add_username_to_env_file(env_file_path)
        else:
            _add_token_to_env_file(env_file_path)
        console.print("\n:information: Login information saved values to .env file\n")

        _add_music_library_to_env_file(env_file_path)

        load_dotenv()

def setup(console: Console) -> MusicSection:
    """
    Returns:  The MusicSection specific plex library
              or throws GDException if it couldn't get it
    """
    load_or_create_dotenv(console)
    plex = connect_to_plexserver(console)
    success_panel = Panel.fit(
        f"[green bold]Successfully connected to plex server library"
        f" \"{os.getenv('MUSIC_LIBRARY_NAME')}\"[/green bold]"
    )
    console.print(success_panel)
    console.print("")

    library_name: str = os.getenv("MUSIC_LIBRARY_NAME")
    if not library_name:
        raise GDException("Could not find a library name in the .env file")
    library: MusicSection = _get_plex_library_section(plex, library_name)
    console.print("Log in [green]Successful[/green]")
    return library<|MERGE_RESOLUTION|>--- conflicted
+++ resolved
@@ -109,10 +109,7 @@
     else:
         console.print("\n:information: No .env file found, "
                       "let's create one and save it in the current directory.")
-<<<<<<< HEAD
-=======
         Path().resolve()
->>>>>>> 27deaac6
         env_file_path = Path(".env")
         env_file_path.touch(mode=0o600, exist_ok=True)
         answer = _get_plex_login_method(console)
